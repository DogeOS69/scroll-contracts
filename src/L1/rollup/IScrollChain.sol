--- conflicted
+++ resolved
@@ -98,8 +98,6 @@
     function revertBatch(bytes calldata batchHeader) external;
 
     /// @notice Finalize a list of committed batches (i.e. bundle) on layer 1.
-<<<<<<< HEAD
-=======
     /// @param batchHeader The header of last batch in current bundle, see the encoding in comments of `commitBatch.
     /// @param postStateRoot The state root after current bundle.
     /// @param withdrawRoot The withdraw trie root after current batch.
@@ -112,7 +110,6 @@
     ) external;
 
     /// @notice Finalize a list of committed batches (i.e. bundle) on layer 1 after Euclid phase 2 upgrade.
->>>>>>> e2a3e482
     /// @param batchHeader The header of last batch in current bundle, see the encoding in comments of `commitBatch.
     /// @param lastProcessedQueueIndex The last processed message queue index.
     /// @param postStateRoot The state root after current bundle.
@@ -126,34 +123,22 @@
         bytes calldata aggrProof
     ) external;
 
-    /// @param The struct for batch committing.
-    /// @param version The version of current batch.
-    /// @param parentBatchHeader The header of parent batch, see the comments of `BatchHeaderV0Codec`.
-    /// @param chunks The list of encoded chunks, see the comments of `ChunkCodec`.
-    /// @param blobDataProof The proof for blob data.
-    struct CommitStruct {
-        uint8 version;
-        bytes parentBatchHeader;
-        bytes[] chunks;
-        bytes skippedL1MessageBitmap;
-        bytes blobDataProof;
-    }
-
     /// @param The struct for batch finalization.
     /// @param batchHeader The header of current batch, see the encoding in comments of `commitBatch`.
+    /// @param lastProcessedQueueIndex The last processed message queue index.
     /// @param postStateRoot The state root after current batch.
     /// @param withdrawRoot The withdraw trie root after current batch.
     /// @param zkProof The zk proof for current batch (single-batch bundle).
     struct FinalizeStruct {
         bytes batchHeader;
+        uint256 lastProcessedQueueIndex;
         bytes32 postStateRoot;
         bytes32 withdrawRoot;
         bytes zkProof;
     }
 
-    /// @notice Commit a batch of transactions on layer 1 with blob data proof and finalize it.
-    /// @param commitStruct The data needed for commit.
+    /// @notice Commit a batch of transactions on layer 1 and finalize it.
+    /// @param version The version of current batch.
     /// @param finalizeStruct The data needed for finalize.
-    function commitAndFinalizeBatch(CommitStruct calldata commitStruct, FinalizeStruct calldata finalizeStruct)
-        external;
+    function commitAndFinalizeBatch(uint8 version, FinalizeStruct calldata finalizeStruct) external;
 }