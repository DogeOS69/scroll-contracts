// SPDX-License-Identifier: MIT

pragma solidity =0.8.24;

import {DSTestPlus} from "solmate/test/utils/DSTestPlus.sol";

import {ITransparentUpgradeableProxy} from "@openzeppelin/contracts/proxy/transparent/TransparentUpgradeableProxy.sol";

import {EnforcedTxGateway} from "../L1/gateways/EnforcedTxGateway.sol";
import {L1MessageQueueV1WithGasPriceOracle} from "../L1/rollup/L1MessageQueueV1WithGasPriceOracle.sol";
import {L2GasPriceOracle} from "../L1/rollup/L2GasPriceOracle.sol";
import {Whitelist} from "../L2/predeploys/Whitelist.sol";
import {L1ScrollMessenger} from "../L1/L1ScrollMessenger.sol";
import {L2ScrollMessenger} from "../L2/L2ScrollMessenger.sol";
import {EmptyContract} from "../misc/EmptyContract.sol";

import {ScrollChainMockBlob} from "../mocks/ScrollChainMockBlob.sol";
import {MockRollupVerifier} from "./mocks/MockRollupVerifier.sol";
import {ScrollTestBase} from "./ScrollTestBase.t.sol";

// solhint-disable no-inline-assembly

abstract contract L1GatewayTestBase is ScrollTestBase {
    // from L1MessageQueue
    event QueueTransaction(
        address indexed sender,
        address indexed target,
        uint256 value,
        uint64 queueIndex,
        uint256 gasLimit,
        bytes data
    );

    // from L1ScrollMessenger
    event SentMessage(
        address indexed sender,
        address indexed target,
        uint256 value,
        uint256 messageNonce,
        uint256 gasLimit,
        bytes message
    );
    event RelayedMessage(bytes32 indexed messageHash);
    event FailedRelayedMessage(bytes32 indexed messageHash);

    /**********
     * Errors *
     **********/

    // from IScrollGateway
    error ErrorZeroAddress();
    error ErrorCallerIsNotMessenger();
    error ErrorCallerIsNotCounterpartGateway();
    error ErrorNotInDropMessageContext();

    // pay 0.1 extra ETH to test refund
    uint256 internal constant extraValue = 1e17;

    uint32 internal constant defaultGasLimit = 1000000;

    L1ScrollMessenger internal l1Messenger;
    L1MessageQueueV1WithGasPriceOracle internal messageQueue;
    L2GasPriceOracle internal gasOracle;
    EnforcedTxGateway internal enforcedTxGateway;
    ScrollChainMockBlob internal rollup;

    MockRollupVerifier internal verifier;

    address internal feeVault;
    Whitelist private whitelist;

    L2ScrollMessenger internal l2Messenger;

    bool internal revertOnReceive;

    receive() external payable {
        if (revertOnReceive) {
            revert("RevertOnReceive");
        }
    }

    function __L1GatewayTestBase_setUp() internal {
        __ScrollTestBase_setUp();

        feeVault = address(uint160(address(this)) - 1);

        // deploy proxy and contracts in L1
        l1Messenger = L1ScrollMessenger(payable(_deployProxy(address(0))));
        messageQueue = L1MessageQueueV1WithGasPriceOracle(_deployProxy(address(0)));
        rollup = ScrollChainMockBlob(_deployProxy(address(0)));
        enforcedTxGateway = EnforcedTxGateway(_deployProxy(address(new EnforcedTxGateway())));
        gasOracle = L2GasPriceOracle(_deployProxy(address(new L2GasPriceOracle())));
        whitelist = new Whitelist(address(this));
        verifier = new MockRollupVerifier();

        // deploy proxy and contracts in L2
        l2Messenger = L2ScrollMessenger(payable(_deployProxy(address(0))));

        // Upgrade the L1ScrollMessenger implementation and initialize
        admin.upgrade(
            ITransparentUpgradeableProxy(address(l1Messenger)),
            address(
                new L1ScrollMessenger(
                    address(l2Messenger),
                    address(rollup),
                    address(messageQueue),
                    address(messageQueue)
                )
            )
        );
        l1Messenger.initialize(address(l2Messenger), feeVault, address(rollup), address(messageQueue));

        // initialize L2GasPriceOracle
        gasOracle.initialize(1, 2, 1, 1);
        gasOracle.updateWhitelist(address(whitelist));

        // Upgrade the L1MessageQueueV1WithGasPriceOracle implementation and initialize
        admin.upgrade(
            ITransparentUpgradeableProxy(address(messageQueue)),
            address(new L1MessageQueueV1WithGasPriceOracle(address(l1Messenger), address(rollup), address(1)))
        );
        messageQueue.initialize(
            address(l1Messenger),
            address(rollup),
            address(enforcedTxGateway),
            address(gasOracle),
            10000000
        );
        messageQueue.initializeV2();

        // Upgrade the ScrollChain implementation and initialize
        admin.upgrade(
            ITransparentUpgradeableProxy(address(rollup)),
            address(new ScrollChainMockBlob(1233, address(messageQueue), address(messageQueue), address(verifier)))
        );
        rollup.initialize(address(messageQueue), address(0), 44);

        // Setup whitelist
        address[] memory _accounts = new address[](1);
        _accounts[0] = address(this);
        whitelist.updateWhitelistStatus(_accounts, true);

        // Make nonzero block.timestamp
        hevm.warp(1);
    }

    function prepareL2MessageRoot(bytes32 messageHash) internal {
        rollup.addSequencer(address(0));
        rollup.addProver(address(0));

        // import genesis batch
        bytes memory batchHeader0 = new bytes(89);
        assembly {
            mstore(add(batchHeader0, add(0x20, 25)), 1)
        }
        rollup.importGenesisBatch(batchHeader0, bytes32(uint256(1)));
        bytes32 batchHash0 = rollup.committedBatches(0);

        // from https://etherscan.io/blob/0x013590dc3544d56629ba81bb14d4d31248f825001653aa575eb8e3a719046757?bid=740652
        bytes32 blobVersionedHash = 0x013590dc3544d56629ba81bb14d4d31248f825001653aa575eb8e3a719046757;
        bytes
            memory blobDataProof = hex"2c9d777660f14ad49803a6442935c0d24a0d83551de5995890bf70a17d24e68753ab0fe6807c7081f0885fe7da741554d658a03730b1fa006f8319f8b993bcb0a5a0c9e8a145c5ef6e415c245690effa2914ec9393f58a7251d30c0657da1453d9ad906eae8b97dd60c9a216f81b4df7af34d01e214e1ec5865f0133ecc16d7459e49dab66087340677751e82097fbdd20551d66076f425775d1758a9dfd186b";
        rollup.setBlobVersionedHash(blobVersionedHash);

        // commit one batch
        bytes[] memory chunks = new bytes[](1);
        bytes memory chunk0 = new bytes(1 + 60);
        chunk0[0] = bytes1(uint8(1)); // one block in this chunk
        chunks[0] = chunk0;
        hevm.startPrank(address(0));
<<<<<<< HEAD
        rollup.commitBatchWithBlobProof(3, batchHeader0, chunks, new bytes(0), blobDataProof);
=======
        rollup.commitBatchWithBlobProof(4, batchHeader0, chunks, new bytes(0), blobDataProof);
>>>>>>> e2a3e482
        hevm.stopPrank();

        bytes memory batchHeader1 = new bytes(193);
        assembly {
<<<<<<< HEAD
            mstore8(add(batchHeader1, 0x20), 3) // version
=======
            mstore8(add(batchHeader1, 0x20), 4) // version
>>>>>>> e2a3e482
            mstore(add(batchHeader1, add(0x20, 1)), shl(192, 1)) // batchIndex
            mstore(add(batchHeader1, add(0x20, 9)), shl(192, 0)) // l1MessagePopped
            mstore(add(batchHeader1, add(0x20, 17)), shl(192, 0)) // totalL1MessagePopped
            mstore(add(batchHeader1, add(0x20, 25)), 0x246394445f4fe64ed5598554d55d1682d6fb3fe04bf58eb54ef81d1189fafb51) // dataHash
            mstore(add(batchHeader1, add(0x20, 57)), 0x013590dc3544d56629ba81bb14d4d31248f825001653aa575eb8e3a719046757) // blobVersionedHash
            mstore(add(batchHeader1, add(0x20, 89)), batchHash0) // parentBatchHash
            mstore(add(batchHeader1, add(0x20, 121)), 0) // lastBlockTimestamp
            mcopy(add(batchHeader1, add(0x20, 129)), add(blobDataProof, 0x20), 64) // blobDataProof
        }

        hevm.startPrank(address(0));
        rollup.finalizeBundleWithProof(batchHeader1, bytes32(uint256(2)), messageHash, new bytes(0));
        hevm.stopPrank();

        rollup.lastFinalizedBatchIndex();
    }
}<|MERGE_RESOLUTION|>--- conflicted
+++ resolved
@@ -168,20 +168,12 @@
         chunk0[0] = bytes1(uint8(1)); // one block in this chunk
         chunks[0] = chunk0;
         hevm.startPrank(address(0));
-<<<<<<< HEAD
-        rollup.commitBatchWithBlobProof(3, batchHeader0, chunks, new bytes(0), blobDataProof);
-=======
         rollup.commitBatchWithBlobProof(4, batchHeader0, chunks, new bytes(0), blobDataProof);
->>>>>>> e2a3e482
         hevm.stopPrank();
 
         bytes memory batchHeader1 = new bytes(193);
         assembly {
-<<<<<<< HEAD
-            mstore8(add(batchHeader1, 0x20), 3) // version
-=======
             mstore8(add(batchHeader1, 0x20), 4) // version
->>>>>>> e2a3e482
             mstore(add(batchHeader1, add(0x20, 1)), shl(192, 1)) // batchIndex
             mstore(add(batchHeader1, add(0x20, 9)), shl(192, 0)) // l1MessagePopped
             mstore(add(batchHeader1, add(0x20, 17)), shl(192, 0)) // totalL1MessagePopped
